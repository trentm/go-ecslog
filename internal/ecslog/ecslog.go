package ecslog

// Shared stuff for `ecslog` that isn't specific to the CLI.

import (
	"bufio"
	"fmt"
	"io"
	"os"
	"sort"
	"strings"

	"github.com/mattn/go-isatty"
	"github.com/trentm/go-ecslog/internal/ansipainter"
	"github.com/trentm/go-ecslog/internal/jsonutils"
	"github.com/trentm/go-ecslog/internal/kqlog"
	"github.com/trentm/go-ecslog/internal/lg"
	"github.com/valyala/fastjson"
)

// Version is the semver version of this tool.
const Version = "v0.4.0"

const defaultMaxLineLen = 16384

// Renderer is the class used to drive ECS log rendering (aka pretty printing).
type Renderer struct {
<<<<<<< HEAD
	parser        fastjson.Parser
	painter       *ansipainter.ANSIPainter
	formatName    string
	formatter     Formatter
	maxLineLen    int
	excludeFields []string
	includeFields []string
	levelFilter   string
	kqlFilter     *kqlog.Filter
	strict        bool

	line     []byte // the raw input line
	logLevel string // cached "log.level", read during isECSLoggingRecord
=======
	parser            fastjson.Parser
	painter           *ansipainter.ANSIPainter
	formatName        string
	formatter         Formatter
	maxLineLen        int
	excludeFields     []string
	ecsLenient        bool
	timestampShowDiff bool
	levelFilter       string
	kqlFilter         *kqlog.Filter
	strict            bool

	line             []byte // the raw input line
	logLevel         string // cached "log.level", read during isECSLoggingRecord
	lastTimestampBuf []byte // buffer to hold lastTimestamp values
	lastTimestamp    []byte // last @timestamp (a slice of lastTimestampBuf)
>>>>>>> aa2f99bf
}

// NewRenderer returns a new ECS logging log renderer.
//
// - `shouldColorize` is one of "auto" (meaning colorize if the output stream
//   is a TTY), "yes", or "no"
// - `colorScheme` is the name of one of the colors schemes in
//   ansipainter.PainterFromName
// - `maxLineLen` a maximum number of bytes for a line that will be considered
//   for log record processing. It must be a positive number between 1 and
//   1048576 (2^20), or -1 to use the default value (16384).
<<<<<<< HEAD
func NewRenderer(shouldColorize, colorScheme, formatName string, maxLineLen int, excludeFields, includeFields []string) (*Renderer, error) {
=======
// - `ecsLenient` is a bool indicating if rendering should be lenient in
//   validating if a JSON line is an ecs-logging record. Strictly (the default)
//   to be an ecs-logging record it must have ecs.version, log.level, and
//   @timestamp. If this option is true, it will only require *one* of those
//   fields to exist.
// - `timestampShowDiff` is a bool indicating if the @timestamp diff from the
//   preceding log record should be styled.
func NewRenderer(shouldColorize, colorScheme, formatName string, maxLineLen int, excludeFields []string, ecsLenient, timestampShowDiff bool) (*Renderer, error) {
>>>>>>> aa2f99bf
	// Get appropriate "painter" for terminal coloring.
	var painter *ansipainter.ANSIPainter
	if shouldColorize == "auto" {
		if isatty.IsTerminal(os.Stdout.Fd()) {
			shouldColorize = "yes"
		} else {
			shouldColorize = "no"
		}
	}
	switch shouldColorize {
	case "yes":
		var ok bool
		painter, ok = ansipainter.PainterFromName[colorScheme]
		if !ok {
			var known []string
			for n := range ansipainter.PainterFromName {
				known = append(known, n)
			}
			sort.Strings(known)
			return nil, fmt.Errorf("unknown color scheme '%s' (known schemes: %s)",
				colorScheme, strings.Join(known, ", "))
		}
	case "no":
		painter = ansipainter.NoColorPainter
		// No point in calculating timestamp diff if not styling.
		timestampShowDiff = false
	default:
		return nil, fmt.Errorf("invalid value for shouldColorize: %s", shouldColorize)
	}

	formatter, ok := formatterFromName[formatName]
	if !ok {
		var known []string
		for n := range formatterFromName {
			known = append(known, n)
		}
		sort.Strings(known)
		return nil, fmt.Errorf("unknown format '%s' (known formats: %s)",
			formatName, strings.Join(known, ", "))
	}

	if maxLineLen == -1 {
		maxLineLen = defaultMaxLineLen
	} else if maxLineLen <= 0 || maxLineLen > 1048576 {
		return nil, fmt.Errorf("invalid maxLineLen, must be -1 or between 1 and 1048576: %d",
			maxLineLen)
	}

	lg.Printf("create renderer: formatName=%q, shouldColorize=%q, colorScheme=%q, maxLineLen=%d\n",
		formatName, shouldColorize, colorScheme, maxLineLen)
	return &Renderer{
<<<<<<< HEAD
		painter:       painter,
		formatName:    formatName,
		formatter:     formatter,
		maxLineLen:    maxLineLen,
		excludeFields: excludeFields,
		includeFields: includeFields,
=======
		painter:           painter,
		formatName:        formatName,
		formatter:         formatter,
		maxLineLen:        maxLineLen,
		excludeFields:     excludeFields,
		ecsLenient:        ecsLenient,
		timestampShowDiff: timestampShowDiff,

		// Can a timestamp ever reasonably be longer than 64 chars?
		// "2021-04-15T04:22:29.507Z" is 24.
		lastTimestampBuf: make([]byte, 64),
>>>>>>> aa2f99bf
	}, nil
}

// SetLevelFilter sets the level at which `log.level` filtering is done.
func (r *Renderer) SetLevelFilter(level string) {
	if level != "" {
		r.levelFilter = level
	}
}

// SetKQLFilter sets the KQL statement used for log record filtering.
func (r *Renderer) SetKQLFilter(kql string) error {
	var err error
	if kql != "" {
		r.kqlFilter, err = kqlog.NewFilter(kql, LogLevelLess)
	}
	return err
}

// SetStrictFilter tells the renderer whether to strictly suppress input lines
// that are not valid ecs-logging records.
func (r *Renderer) SetStrictFilter(strict bool) {
	r.strict = strict
}

// levelValFromName is a best-effort ordering of levels in common usage in
// logging frameworks that might be used in ECS format. See `LogLevelLess`
// below. (The actual int values are only used internally and can change between
// versions.)
//
// - zap: https://pkg.go.dev/go.uber.org/zap/#AtomicLevel.MarshalText
// - bunyan: https://github.com/trentm/node-bunyan/tree/master/#levels
// - elasticsearch emits "DEPRECATION" as a level; we equate that with WARN
// - ...
var levelValFromName = map[string]int{
	"trace":       10,
	"debug":       20,
	"info":        30,
	"deprecation": 40,
	"warn":        40,
	"warning":     40,
	"error":       50,
	"dpanic":      60,
	"panic":       70,
	"fatal":       80,
}

// LogLevelLess returns true iff level1 is less than level2.
//
// Because ECS doesn't mandate a set of log level names for the "log.level"
// field, nor any specific ordering of those log levels, this is a best
// effort based on names and ordering from common logging frameworks.
// If a level name is unknown, this returns false. Level names are considered
// case-insensitive.
func LogLevelLess(level1, level2 string) bool {
	val1, ok := levelValFromName[strings.ToLower(level1)]
	if !ok {
		return false
	}
	val2, ok := levelValFromName[strings.ToLower(level2)]
	if !ok {
		return false
	}
	return val1 < val2
}

// LevelNameOrderStr returns a string with all the known level names in order
// in the format "trace < debug < ...".
func LevelNameOrderStr() string {
	type nv struct {
		name string
		val  int
	}

	var sorted []nv
	for n, v := range levelValFromName {
		sorted = append(sorted, nv{n, v})
	}

	sort.SliceStable(sorted, func(i, j int) bool {
		return sorted[i].val < sorted[j].val
	})

	var names []string
	var currVal int
	for _, nv := range sorted {
		if nv.val == currVal && len(names) > 0 {
			names[len(names)-1] = names[len(names)-1] + "/" + nv.name
		} else {
			names = append(names, nv.name)
			currVal = nv.val
		}
	}
	return strings.Join(names, " < ")
}

// isECSLoggingRecord returns true iff the given `rec` has the required
// ecs-logging fields: @timestamp, ecs.version, and log.level (all
// strings). If `message` is present, it must be a string.
//
// Caveat: If `r.ecsLenient` then only one of the three "required" fields is
// needed to be considered an "ecs-logging" record.
//
// Side-effect: r.logLevel is cached on the Renderer for subsequent use.
func (r *Renderer) isECSLoggingRecord(rec *fastjson.Value) bool {
	logLevel := jsonutils.LookupValue(rec, "log", "level")
	if logLevel != nil && logLevel.Type() == fastjson.TypeString {
		r.logLevel = string(logLevel.GetStringBytes())
		if r.ecsLenient {
			return true
		}
	} else if !r.ecsLenient {
		return false
	}

	timestamp := rec.GetStringBytes("@timestamp")
	if timestamp != nil {
		if r.ecsLenient {
			return true
		}
	} else if !r.ecsLenient {
		return false
	}

	ecsVersion := jsonutils.LookupValue(rec, "ecs", "version")
	if ecsVersion != nil && ecsVersion.Type() == fastjson.TypeString {
		if r.ecsLenient {
			return true
		}
	} else if !r.ecsLenient {
		return false
	}

	message := rec.Get("message")
	if message != nil && message.Type() != fastjson.TypeString {
		// If there is a "message" it must be a string.
		return false
	}

	if r.ecsLenient {
		return false
	}
	return true
}

// RenderFile renders log records from the given open file stream to the given
// output stream (typically os.Stdout).
func (r *Renderer) RenderFile(in io.Reader, out io.Writer) error {
	var b strings.Builder
	eol := []byte{'\n'}

	// For speed we want each processed line to fit in a single buffer that
	// we don't need to copy/extend. That means at least:
	//   maxLineLen + 2 (for '\r\n' line end)
	// However if maxLineLen is configured to something really small, then
	// that could hurt perf, so set a min of 64k (bufio.Scanner's default)
	const minBufSize = 65536
	bufSize := r.maxLineLen + 2
	if bufSize < minBufSize {
		bufSize = minBufSize
	}
	reader := bufio.NewReaderSize(in, bufSize)

	var wasPrefix bool
	for {
		// We use reader.ReadLine() to avoid consuming unbounded memory for
		// a crazy-long line. If a line is longer than our read buffer, then
		// we incrementally write it through unprocessed.
		// `reader.ReadBytes('\n')` uses mem to the size of the input line.
		//
		// Note that due to this from `reader.ReadLine()`
		//    > No indication or error is given if the input ends without
		//    > a final line end.
		// ecslog will always end its output with a newline, even if the input
		// doesn't have one.
		line, isPrefix, err := reader.ReadLine()
		if err == io.EOF {
			return nil
		} else if err != nil {
			return err
		}
		if wasPrefix || isPrefix {
			// This is a line > maxLineLen, so we just want to print it
			// unchanged. The current line continues until `isPrefix == false`.
			wasPrefix = isPrefix
			if !r.strict {
				out.Write(line)
				if !isPrefix {
					out.Write(eol)
				}
			}
			continue
		}

		// For now, do *not* support lines with leading whitespace. Happy to
		// reconsider if there is a real use case.
		if len(line) == 0 || len(line) > r.maxLineLen || line[0] != '{' {
			if !r.strict {
				out.Write(line)
				out.Write(eol)
			}
			continue
		}

		rec, err := r.parser.ParseBytes(line)
		if err != nil {
			lg.Printf("line parse error: %s\n", err)
			if !r.strict {
				out.Write(line)
				out.Write(eol)
			}
			continue
		}

		if !r.isECSLoggingRecord(rec) {
			if !r.strict {
				out.Write(line)
				out.Write(eol)
			}
			continue
		}
		r.line = line

		// `--level info` will drop any log records less than log.level=info.
		if r.levelFilter != "" && LogLevelLess(r.logLevel, r.levelFilter) {
			continue
		}

		if r.kqlFilter != nil && !r.kqlFilter.Match(rec) {
			continue
		}

		for _, xf := range r.excludeFields {
			if len(xf) == 0 {
				continue
			} else if xf == "log.level" {
				// Special case: log.level is already removed and cached on
				// the Renderer.
				r.logLevel = ""
			} else {
				jsonutils.ExtractValue(rec, strings.Split(xf, ".")...)
			}
		}

		r.formatter.formatRecord(r, rec, &b)
		out.Write([]byte(b.String()))
		out.Write(eol)
		b.Reset()
	}
}<|MERGE_RESOLUTION|>--- conflicted
+++ resolved
@@ -25,27 +25,13 @@
 
 // Renderer is the class used to drive ECS log rendering (aka pretty printing).
 type Renderer struct {
-<<<<<<< HEAD
-	parser        fastjson.Parser
-	painter       *ansipainter.ANSIPainter
-	formatName    string
-	formatter     Formatter
-	maxLineLen    int
-	excludeFields []string
-	includeFields []string
-	levelFilter   string
-	kqlFilter     *kqlog.Filter
-	strict        bool
-
-	line     []byte // the raw input line
-	logLevel string // cached "log.level", read during isECSLoggingRecord
-=======
 	parser            fastjson.Parser
 	painter           *ansipainter.ANSIPainter
 	formatName        string
 	formatter         Formatter
 	maxLineLen        int
 	excludeFields     []string
+	includeFields     []string
 	ecsLenient        bool
 	timestampShowDiff bool
 	levelFilter       string
@@ -56,7 +42,6 @@
 	logLevel         string // cached "log.level", read during isECSLoggingRecord
 	lastTimestampBuf []byte // buffer to hold lastTimestamp values
 	lastTimestamp    []byte // last @timestamp (a slice of lastTimestampBuf)
->>>>>>> aa2f99bf
 }
 
 // NewRenderer returns a new ECS logging log renderer.
@@ -68,9 +53,6 @@
 // - `maxLineLen` a maximum number of bytes for a line that will be considered
 //   for log record processing. It must be a positive number between 1 and
 //   1048576 (2^20), or -1 to use the default value (16384).
-<<<<<<< HEAD
-func NewRenderer(shouldColorize, colorScheme, formatName string, maxLineLen int, excludeFields, includeFields []string) (*Renderer, error) {
-=======
 // - `ecsLenient` is a bool indicating if rendering should be lenient in
 //   validating if a JSON line is an ecs-logging record. Strictly (the default)
 //   to be an ecs-logging record it must have ecs.version, log.level, and
@@ -78,8 +60,7 @@
 //   fields to exist.
 // - `timestampShowDiff` is a bool indicating if the @timestamp diff from the
 //   preceding log record should be styled.
-func NewRenderer(shouldColorize, colorScheme, formatName string, maxLineLen int, excludeFields []string, ecsLenient, timestampShowDiff bool) (*Renderer, error) {
->>>>>>> aa2f99bf
+func NewRenderer(shouldColorize, colorScheme, formatName string, maxLineLen int, excludeFields, includeFields []string, ecsLenient, timestampShowDiff bool) (*Renderer, error) {
 	// Get appropriate "painter" for terminal coloring.
 	var painter *ansipainter.ANSIPainter
 	if shouldColorize == "auto" {
@@ -131,26 +112,18 @@
 	lg.Printf("create renderer: formatName=%q, shouldColorize=%q, colorScheme=%q, maxLineLen=%d\n",
 		formatName, shouldColorize, colorScheme, maxLineLen)
 	return &Renderer{
-<<<<<<< HEAD
-		painter:       painter,
-		formatName:    formatName,
-		formatter:     formatter,
-		maxLineLen:    maxLineLen,
-		excludeFields: excludeFields,
-		includeFields: includeFields,
-=======
 		painter:           painter,
 		formatName:        formatName,
 		formatter:         formatter,
 		maxLineLen:        maxLineLen,
 		excludeFields:     excludeFields,
+		includeFields:     includeFields,
 		ecsLenient:        ecsLenient,
 		timestampShowDiff: timestampShowDiff,
 
 		// Can a timestamp ever reasonably be longer than 64 chars?
 		// "2021-04-15T04:22:29.507Z" is 24.
 		lastTimestampBuf: make([]byte, 64),
->>>>>>> aa2f99bf
 	}, nil
 }
 
