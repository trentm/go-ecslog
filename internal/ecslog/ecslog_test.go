--- conflicted
+++ resolved
@@ -9,17 +9,6 @@
 )
 
 type renderFileTestCase struct {
-<<<<<<< HEAD
-	name           string
-	shouldColorize string
-	colorScheme    string
-	formatName     string
-	levelFilter    string
-	kqlFilter      string
-	includeFields  []string
-	input          string
-	output         string
-=======
 	name string
 
 	// Renderer options
@@ -30,21 +19,17 @@
 	levelFilter       string
 	kqlFilter         string
 	timestampShowDiff bool
+	includeFields     []string
 
 	input  string
 	output string
->>>>>>> aa2f99bf
 }
 
 var renderFileTestCases = []renderFileTestCase{
 	// Non-ecs-logging lines
 	{
 		"empty object",
-<<<<<<< HEAD
-		"no", "", "default", "", "", []string{},
-=======
-		"no", "", "default", false, "", "", false,
->>>>>>> aa2f99bf
+		"no", "", "default", false, "", "", false, []string{},
 		"{}",
 		"{}\n",
 	},
@@ -52,31 +37,19 @@
 	// Basics
 	{
 		"basic",
-<<<<<<< HEAD
-		"no", "", "default", "", "", []string{},
-=======
-		"no", "", "default", false, "", "", false,
->>>>>>> aa2f99bf
+		"no", "", "default", false, "", "", false, []string{},
 		`{"log.level":"info","@timestamp":"2021-01-19T22:51:12.142Z","ecs":{"version":"1.5.0"},"message":"hi"}`,
 		"[2021-01-19T22:51:12.142Z]  INFO: hi\n",
 	},
 	{
 		"basic, extra var",
-<<<<<<< HEAD
-		"no", "", "default", "", "", []string{},
-=======
-		"no", "", "default", false, "", "", false,
->>>>>>> aa2f99bf
+		"no", "", "default", false, "", "", false, []string{},
 		`{"log.level":"info","@timestamp":"2021-01-19T22:51:12.142Z","ecs":{"version":"1.5.0"},"message":"hi","foo":"bar"}`,
 		"[2021-01-19T22:51:12.142Z]  INFO: hi\n    foo: \"bar\"\n",
 	},
 	{
 		"no message is allowed",
-<<<<<<< HEAD
-		"no", "", "default", "", "", []string{},
-=======
-		"no", "", "default", false, "", "", false,
->>>>>>> aa2f99bf
+		"no", "", "default", false, "", "", false, []string{},
 		`{"log.level":"info","@timestamp":"2021-01-19T22:51:12.142Z","ecs":{"version":"1.5.0"},"foo":"bar"}`,
 		"[2021-01-19T22:51:12.142Z]  INFO:\n    foo: \"bar\"\n",
 	},
@@ -84,17 +57,13 @@
 	// Coloring
 	{
 		"coloring 1",
-<<<<<<< HEAD
-		"yes", "default", "default", "", "", []string{},
-=======
-		"yes", "default", "default", false, "", "", false,
->>>>>>> aa2f99bf
+		"yes", "default", "default", false, "", "", false, []string{},
 		`{"log.level":"info","@timestamp":"2021-01-19T22:51:12.142Z","ecs":{"version":"1.5.0"},"message":"hi"}`,
 		"[2021-01-19T22:51:12.142Z] \x1b[32m INFO\x1b[0m: \x1b[36mhi\x1b[0m\n",
 	},
 	{
 		"timestamp diff highlighting 1",
-		"yes", "default", "default", false, "", "", true,
+		"yes", "default", "default", false, "", "", true, []string{},
 		`{"log.level":"info","@timestamp":"2021-01-19T22:51:12.142Z","ecs":{"version":"1.5.0"},"message":"hi"}
 {"log.level":"info","@timestamp":"2021-01-19T22:51:23.456Z","ecs":{"version":"1.5.0"},"message":"hi"}`,
 		"[2021-01-19T22:51:12.142Z] \x1b[32m INFO\x1b[0m: \x1b[36mhi\x1b[0m\n" +
@@ -104,67 +73,25 @@
 	// KQL filtering
 	{
 		"kql filtering, yep",
-<<<<<<< HEAD
-		"no", "", "default", "", "foo:bar", []string{},
-=======
-		"no", "", "default", false, "", "foo:bar", false,
->>>>>>> aa2f99bf
+		"no", "", "default", false, "", "foo:bar", false, []string{},
 		`{"log.level":"info","@timestamp":"2021-01-19T22:51:12.142Z","ecs":{"version":"1.5.0"},"message":"hi","foo":"bar"}`,
 		"[2021-01-19T22:51:12.142Z]  INFO: hi\n    foo: \"bar\"\n",
 	},
 	{
 		"kql filtering, nope",
-<<<<<<< HEAD
-		"no", "", "default", "", "foo:baz", []string{},
-=======
-		"no", "", "default", false, "", "foo:baz", false,
->>>>>>> aa2f99bf
+		"no", "", "default", false, "", "foo:baz", false, []string{},
 		`{"log.level":"info","@timestamp":"2021-01-19T22:51:12.142Z","ecs":{"version":"1.5.0"},"message":"hi","foo":"bar"}`,
 		"",
 	},
 	{
 		"kql filtering, log.level range query, yep",
-<<<<<<< HEAD
-		"no", "", "default", "", "log.level > debug", []string{},
-=======
-		"no", "", "default", false, "", "log.level > debug", false,
->>>>>>> aa2f99bf
+		"no", "", "default", false, "", "log.level > debug", false, []string{},
 		`{"log.level":"info","@timestamp":"2021-01-19T22:51:12.142Z","ecs":{"version":"1.5.0"},"message":"hi"}`,
 		"[2021-01-19T22:51:12.142Z]  INFO: hi\n",
 	},
 	{
 		"kql filtering, log.level range query, nope",
-<<<<<<< HEAD
-		"no", "", "default", "", "log.level > warn", []string{},
-		`{"log.level":"info","@timestamp":"2021-01-19T22:51:12.142Z","ecs":{"version":"1.5.0"},"message":"hi"}`,
-		"",
-	},
-	// Include fields
-	{
-		"include fields: only log",
-		"no", "", "default", "", "", []string{"log"},
-		`{"log.level":"info","@timestamp":"2021-01-19T22:51:12.142Z","ecs":{"version":"1.5.0"},"message":"hi","log.origin":{"foo":"bar","file.name":"main.go","file.line":"42"}}`,
-		"[2021-01-19T22:51:12.142Z]  INFO: hi\n    log.origin: {\n        \"foo\": \"bar\",\n        \"file.name\": \"main.go\",\n        \"file.line\": \"42\"\n    }\n",
-	},
-	{
-		"include fields: only log.origin.file",
-		"no", "", "default", "", "", []string{"log.origin.file"},
-		`{"log.level":"info","@timestamp":"2021-01-19T22:51:12.142Z","ecs":{"version":"1.5.0"},"message":"hi","log.origin":{"foo":"bar","file.name":"main.go","file.line":"42"}}`,
-		"[2021-01-19T22:51:12.142Z]  INFO: hi\n    log.origin: {\n        \"file.name\": \"main.go\",\n        \"file.line\": \"42\"\n    }\n",
-	},
-	{
-		"include fields: only log.origin.file.name",
-		"no", "", "default", "", "", []string{"log.origin.file.name"},
-		`{"log.level":"info","@timestamp":"2021-01-19T22:51:12.142Z","ecs":{"version":"1.5.0"},"message":"hi","log.origin":{"foo":"bar","file.name":"main.go","file.line":"42"}}`,
-		"[2021-01-19T22:51:12.142Z]  INFO: hi\n    log.origin: {\n        \"file.name\": \"main.go\"\n    }\n",
-	},
-	{
-		"include fields: only foo",
-		"no", "", "default", "", "", []string{"foo"},
-		`{"log.level":"info","@timestamp":"2021-01-19T22:51:12.142Z","ecs":{"version":"1.5.0"},"message":"hi","foo":0,"bar":1}`,
-		"[2021-01-19T22:51:12.142Z]  INFO: hi\n    foo: 0\n",
-=======
-		"no", "", "default", false, "", "log.level > warn", false,
+		"no", "", "default", false, "", "log.level > warn", false, []string{},
 		`{"log.level":"info","@timestamp":"2021-01-19T22:51:12.142Z","ecs":{"version":"1.5.0"},"message":"hi"}`,
 		"",
 	},
@@ -172,28 +99,52 @@
 	// ecsLenient
 	{
 		"lenient: missing log.level",
-		"no", "", "default", true, "", "", false,
+		"no", "", "default", true, "", "", false, []string{},
 		`{"@timestamp":"2021-01-19T22:51:12.142Z","ecs":{"version":"1.5.0"},"message":"hi"}`,
 		"[2021-01-19T22:51:12.142Z] : hi\n",
 	},
 	{
 		"lenient: missing @timestamp",
-		"no", "", "default", true, "", "", false,
+		"no", "", "default", true, "", "", false, []string{},
 		`{"log.level":"info","ecs":{"version":"1.5.0"},"message":"hi"}`,
 		" INFO: hi\n",
 	},
 	{
 		"lenient: missing ecs.version",
-		"no", "", "default", true, "", "", false,
+		"no", "", "default", true, "", "", false, []string{},
 		`{"log.level":"info","@timestamp":"2021-01-19T22:51:12.142Z","message":"hi"}`,
 		"[2021-01-19T22:51:12.142Z]  INFO: hi\n",
 	},
 	{
 		"lenient: @timestamp only",
-		"no", "", "default", true, "", "", false,
+		"no", "", "default", true, "", "", false, []string{},
 		`{"@timestamp":"2021-01-19T22:51:12.142Z","message":"hi"}`,
 		"[2021-01-19T22:51:12.142Z] : hi\n",
->>>>>>> aa2f99bf
+	},
+	// Include fields
+	{
+		"include fields: only log",
+		"no", "", "default", true, "", "", false, []string{"log"},
+		`{"log.level":"info","@timestamp":"2021-01-19T22:51:12.142Z","ecs":{"version":"1.5.0"},"message":"hi","log.origin":{"foo":"bar","file.name":"main.go","file.line":"42"}}`,
+		"[2021-01-19T22:51:12.142Z]  INFO: hi\n    log.origin: {\n        \"foo\": \"bar\",\n        \"file.name\": \"main.go\",\n        \"file.line\": \"42\"\n    }\n",
+	},
+	{
+		"include fields: only log.origin.file",
+		"no", "", "default", true, "", "", false, []string{"log.origin.file"},
+		`{"log.level":"info","@timestamp":"2021-01-19T22:51:12.142Z","ecs":{"version":"1.5.0"},"message":"hi","log.origin":{"foo":"bar","file.name":"main.go","file.line":"42"}}`,
+		"[2021-01-19T22:51:12.142Z]  INFO: hi\n    log.origin: {\n        \"file.name\": \"main.go\",\n        \"file.line\": \"42\"\n    }\n",
+	},
+	{
+		"include fields: only log.origin.file.name",
+		"no", "", "default", true, "", "", false, []string{"log.origin.file.name"},
+		`{"log.level":"info","@timestamp":"2021-01-19T22:51:12.142Z","ecs":{"version":"1.5.0"},"message":"hi","log.origin":{"foo":"bar","file.name":"main.go","file.line":"42"}}`,
+		"[2021-01-19T22:51:12.142Z]  INFO: hi\n    log.origin: {\n        \"file.name\": \"main.go\"\n    }\n",
+	},
+	{
+		"include fields: only foo",
+		"no", "", "default", true, "", "", false, []string{"foo"},
+		`{"log.level":"info","@timestamp":"2021-01-19T22:51:12.142Z","ecs":{"version":"1.5.0"},"message":"hi","foo":0,"bar":1}`,
+		"[2021-01-19T22:51:12.142Z]  INFO: hi\n    foo: 0\n",
 	},
 }
 
@@ -206,12 +157,9 @@
 				tc.formatName,
 				-1,
 				[]string{},
-<<<<<<< HEAD
 				tc.includeFields,
-=======
 				tc.ecsLenient,
 				tc.timestampShowDiff,
->>>>>>> aa2f99bf
 			)
 			if err != nil {
 				t.Errorf("ecslog.NewRenderer(%q, %q, %q) error: %s",
